// Copyright 2010 The draw2d Authors. All rights reserved.
// created: 13/12/2010 by Laurent Le Goff

<<<<<<< HEAD
// Package draw2d provides a Graphic Context that can draw vector form on canvas.
package draw2d

import (
	"image"
	"image/color"
)

// FillRule defines the fill rule used when fill
type FillRule int

const (
	// FillRuleEvenOdd determines the "insideness" of a point in the shape
	// by drawing a ray from that point to infinity in any direction
	// and counting the number of path segments from the given shape that the ray crosses.
	// If this number is odd, the point is inside; if even, the point is outside.
	FillRuleEvenOdd FillRule = iota
	// FillRuleWinding determines the "insideness" of a point in the shape
	// by drawing a ray from that point to infinity in any direction
	// and then examining the places where a segment of the shape crosses the ray.
	// Starting with a count of zero, add one each time a path segment crosses
	// the ray from left to right and subtract one each time
	// a path segment crosses the ray from right to left. After counting the crossings,
	// if the result is zero then the point is outside the path. Otherwise, it is inside.
	FillRuleWinding
)

// LineCap is the style of line extremities
type LineCap int

const (
	// RoundCap defines a rounded shape at the end of the line
	RoundCap LineCap = iota
	// ButtCap defines a squared shape exactly at the end of the line
	ButtCap
	// SquareCap defines a squared shape at the end of the line
	SquareCap
)

// LineJoin is the style of segments joint
type LineJoin int

const (
	// BevelJoin represents cut segments joint
	BevelJoin LineJoin = iota
	// RoundJoin represents rounded segments joint
	RoundJoin
	// MiterJoin represents peaker segments joint
	MiterJoin
)

// StrokeStyle keeps stroke style attributes
// that is used by the Stroke method of a Drawer
type StrokeStyle struct {
	// Color defines the color of stroke
	Color color.Color
	// Line width
	Width float64
	// Line cap style rounded, butt or square
	LineCap LineCap
	// Line join style bevel, round or miter
	LineJoin LineJoin
	// offset of the first dash
	DashOffset float64
	// array represented dash length pair values are plain dash and impair are space between dash
	// if empty display plain line
	Dash []float64
}

type FillStyle interface {
}

// SolidFillStyle define style attributes for a solid fill style
type SolidFillStyle struct {
	// Color defines the line color
	Color color.Color
	// FillRule defines the file rule to used
	FillRule FillRule
}

// Vertical Alignment of the text
type Valign int

const (
	ValignTop Valign = iota
	ValignTopCenter
	ValignTopBottom
	ValignTopBaseline
)

// Horizontal Alignment of the text
type Halign int

const (
	HalignLeft = iota
	HalignCenter
	HalignRight
)

// TextStyle
type TextStyle struct {
	// Color defines the color of text
	Color color.Color
	// Size font size
	Size float64
	// The font to use
	Font FontData
	// Horizontal Alignment of the text
	Halign Halign
	// Vertical Alignment of the text
	Valign Valign
}

type ScalingPolicy int

const (
	// ScalingNone no scaling applied
	ScalingNone ScalingPolicy = iota
	// ScalingStretch the image is stretched so that its width and height are exactly the given width and height
	ScalingStretch
	// ScalingWidth the image is scaled so that its width is exactly the given width
	ScalingWidth
	// ScalingHeight the image is scaled so that its height is exactly the given height
	ScalingHeight
	// ScalingFit the image is scaled to the largest scale that allow the image to fit within a rectangle width x height
	ScalingFit
	// ScalingSameArea the image is scaled so that its area is exactly the area of the given rectangle width x height
	ScalingSameArea
	// ScalingFill the image is scaled to the smallest scale that allow the image to fully cover a rectangle width x height
	ScalingFill
)

// ImageScaling style attributes used to display the image
type ImageScaling struct {
	// Horizontal Alignment of the image
	Halign Halign
	// Vertical Alignment of the image
	Valign Valign
	// Width Height used by scaling policy
	Width, Height float64
	// ScalingPolicy defines the scaling policy to applied to the image
	ScalingPolicy ScalingPolicy
}

// Drawer can fill and stroke a path
type Drawer interface {
	Matrix() *Matrix
	Fill(path *Path, style FillStyle)
	Stroke(path *Path, style StrokeStyle)
	Text(text string, x, y float64, style TextStyle)
	Image(image image.Image, x, y float64, scaling ImageScaling)
}
=======
// Package draw2d is a pure go 2D vector graphics library with support
// for multiple output devices such as images (draw2d), pdf documents
// (draw2dpdf) and opengl (draw2dopengl), which can also be used on the
// google app engine. It can be used as a pure go Cairo alternative.
//
// Features
//
// Operations in draw2d include stroking and filling polygons, arcs,
// Bézier curves, drawing images and text rendering with truetype fonts.
// All drawing operations can be transformed by affine transformations
// (scale, rotation, translation).
//
// Installation
//
// To install or update the package draw2d on your system, run:
//   go get -u github.com/llgcode/draw2d
//
// Quick Start
//
// Package draw2d itself provides a graphic context that can draw vector
// graphics and text on an image canvas. The following Go code
// generates a simple drawing and saves it to an image file:
//   // Initialize the graphic context on an RGBA image
//   dest := image.NewRGBA(image.Rect(0, 0, 297, 210.0))
//   gc := draw2d.NewGraphicContext(dest)
//
//   // Set some properties
//   gc.SetFillColor(color.RGBA{0x44, 0xff, 0x44, 0xff})
//   gc.SetStrokeColor(color.RGBA{0x44, 0x44, 0x44, 0xff})
//   gc.SetLineWidth(5)
//
//   // Draw a closed shape
//   gc.MoveTo(10, 10) // should always be called first for a new path
//   gc.LineTo(100, 50)
//   gc.QuadCurveTo(100, 10, 10, 10)
//   gc.Close()
//   gc.FillStroke()
//
//   // Save to file
//   draw2d.SaveToPngFile(fn, dest)
//
// There are more examples here:
// https://github.com/llgcode/draw2d.samples
//
// Drawing on pdf documents is provided by the draw2dpdf package.
// Drawing on opengl is provided by the draw2dgl package.
// See subdirectories at the bottom of this page.
//
// Acknowledgments
//
// Laurent Le Goff wrote this library, inspired by Postscript and
// HTML5 canvas. He implemented the image and opengl backend with the
// freetype-go package. Also he created a pure go Postscript
// interpreter, which can read postscript images and draw to a draw2d
// graphic context (https://github.com/llgcode/ps). Stani Michiels
// implemented the pdf backend with the gofpdf package.
//
// The package depends on freetype-go package for its rasterization
// algorithm.
//
// Packages using draw2d
//
// - https://github.com/llgcode/ps: Postscript interpreter written in Go
//
// - https://github.com/gonum/plot: drawing plots in Go
//
// - https://github.com/muesli/smartcrop: content aware image cropping
//
// - https://github.com/peterhellberg/karta: drawing Voronoi diagrams
//
// - https://github.com/vdobler/chart: basic charts in Go
package draw2d
>>>>>>> ed5fa0e5
<|MERGE_RESOLUTION|>--- conflicted
+++ resolved
@@ -1,8 +1,77 @@
 // Copyright 2010 The draw2d Authors. All rights reserved.
 // created: 13/12/2010 by Laurent Le Goff
 
-<<<<<<< HEAD
-// Package draw2d provides a Graphic Context that can draw vector form on canvas.
+// Package draw2d is a pure go 2D vector graphics library with support
+// for multiple output devices such as images (draw2d), pdf documents
+// (draw2dpdf) and opengl (draw2dopengl), which can also be used on the
+// google app engine. It can be used as a pure go Cairo alternative.
+//
+// Features
+//
+// Operations in draw2d include stroking and filling polygons, arcs,
+// Bézier curves, drawing images and text rendering with truetype fonts.
+// All drawing operations can be transformed by affine transformations
+// (scale, rotation, translation).
+//
+// Installation
+//
+// To install or update the package draw2d on your system, run:
+//   go get -u github.com/llgcode/draw2d
+//
+// Quick Start
+//
+// Package draw2d itself provides a graphic context that can draw vector
+// graphics and text on an image canvas. The following Go code
+// generates a simple drawing and saves it to an image file:
+//   // Initialize the graphic context on an RGBA image
+//   dest := image.NewRGBA(image.Rect(0, 0, 297, 210.0))
+//   gc := draw2d.NewGraphicContext(dest)
+//
+//   // Set some properties
+//   gc.SetFillColor(color.RGBA{0x44, 0xff, 0x44, 0xff})
+//   gc.SetStrokeColor(color.RGBA{0x44, 0x44, 0x44, 0xff})
+//   gc.SetLineWidth(5)
+//
+//   // Draw a closed shape
+//   gc.MoveTo(10, 10) // should always be called first for a new path
+//   gc.LineTo(100, 50)
+//   gc.QuadCurveTo(100, 10, 10, 10)
+//   gc.Close()
+//   gc.FillStroke()
+//
+//   // Save to file
+//   draw2d.SaveToPngFile(fn, dest)
+//
+// There are more examples here:
+// https://github.com/llgcode/draw2d.samples
+//
+// Drawing on pdf documents is provided by the draw2dpdf package.
+// Drawing on opengl is provided by the draw2dgl package.
+// See subdirectories at the bottom of this page.
+//
+// Acknowledgments
+//
+// Laurent Le Goff wrote this library, inspired by Postscript and
+// HTML5 canvas. He implemented the image and opengl backend with the
+// freetype-go package. Also he created a pure go Postscript
+// interpreter, which can read postscript images and draw to a draw2d
+// graphic context (https://github.com/llgcode/ps). Stani Michiels
+// implemented the pdf backend with the gofpdf package.
+//
+// The package depends on freetype-go package for its rasterization
+// algorithm.
+//
+// Packages using draw2d
+//
+// - https://github.com/llgcode/ps: Postscript interpreter written in Go
+//
+// - https://github.com/gonum/plot: drawing plots in Go
+//
+// - https://github.com/muesli/smartcrop: content aware image cropping
+//
+// - https://github.com/peterhellberg/karta: drawing Voronoi diagrams
+//
+// - https://github.com/vdobler/chart: basic charts in Go
 package draw2d
 
 import (
@@ -10,7 +79,7 @@
 	"image/color"
 )
 
-// FillRule defines the fill rule used when fill
+// FillRule defines the type for fill rules
 type FillRule int
 
 const (
@@ -82,7 +151,7 @@
 	FillRule FillRule
 }
 
-// Vertical Alignment of the text
+// Valign Vertical Alignment of the text
 type Valign int
 
 const (
@@ -92,7 +161,7 @@
 	ValignTopBaseline
 )
 
-// Horizontal Alignment of the text
+// Halign Horizontal Alignment of the text
 type Halign int
 
 const (
@@ -153,78 +222,4 @@
 	Stroke(path *Path, style StrokeStyle)
 	Text(text string, x, y float64, style TextStyle)
 	Image(image image.Image, x, y float64, scaling ImageScaling)
-}
-=======
-// Package draw2d is a pure go 2D vector graphics library with support
-// for multiple output devices such as images (draw2d), pdf documents
-// (draw2dpdf) and opengl (draw2dopengl), which can also be used on the
-// google app engine. It can be used as a pure go Cairo alternative.
-//
-// Features
-//
-// Operations in draw2d include stroking and filling polygons, arcs,
-// Bézier curves, drawing images and text rendering with truetype fonts.
-// All drawing operations can be transformed by affine transformations
-// (scale, rotation, translation).
-//
-// Installation
-//
-// To install or update the package draw2d on your system, run:
-//   go get -u github.com/llgcode/draw2d
-//
-// Quick Start
-//
-// Package draw2d itself provides a graphic context that can draw vector
-// graphics and text on an image canvas. The following Go code
-// generates a simple drawing and saves it to an image file:
-//   // Initialize the graphic context on an RGBA image
-//   dest := image.NewRGBA(image.Rect(0, 0, 297, 210.0))
-//   gc := draw2d.NewGraphicContext(dest)
-//
-//   // Set some properties
-//   gc.SetFillColor(color.RGBA{0x44, 0xff, 0x44, 0xff})
-//   gc.SetStrokeColor(color.RGBA{0x44, 0x44, 0x44, 0xff})
-//   gc.SetLineWidth(5)
-//
-//   // Draw a closed shape
-//   gc.MoveTo(10, 10) // should always be called first for a new path
-//   gc.LineTo(100, 50)
-//   gc.QuadCurveTo(100, 10, 10, 10)
-//   gc.Close()
-//   gc.FillStroke()
-//
-//   // Save to file
-//   draw2d.SaveToPngFile(fn, dest)
-//
-// There are more examples here:
-// https://github.com/llgcode/draw2d.samples
-//
-// Drawing on pdf documents is provided by the draw2dpdf package.
-// Drawing on opengl is provided by the draw2dgl package.
-// See subdirectories at the bottom of this page.
-//
-// Acknowledgments
-//
-// Laurent Le Goff wrote this library, inspired by Postscript and
-// HTML5 canvas. He implemented the image and opengl backend with the
-// freetype-go package. Also he created a pure go Postscript
-// interpreter, which can read postscript images and draw to a draw2d
-// graphic context (https://github.com/llgcode/ps). Stani Michiels
-// implemented the pdf backend with the gofpdf package.
-//
-// The package depends on freetype-go package for its rasterization
-// algorithm.
-//
-// Packages using draw2d
-//
-// - https://github.com/llgcode/ps: Postscript interpreter written in Go
-//
-// - https://github.com/gonum/plot: drawing plots in Go
-//
-// - https://github.com/muesli/smartcrop: content aware image cropping
-//
-// - https://github.com/peterhellberg/karta: drawing Voronoi diagrams
-//
-// - https://github.com/vdobler/chart: basic charts in Go
-package draw2d
->>>>>>> ed5fa0e5
+}