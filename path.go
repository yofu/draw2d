// Copyright 2010 The draw2d Authors. All rights reserved.
// created: 21/11/2010 by Laurent Le Goff

// Package path implements function to build path
package draw2d

<<<<<<< HEAD
import (
	"fmt"
	"math"
)

// PathBuilder defines methods that creates path
type PathBuilder interface {
	// LastPoint returns the current point of the current path
	LastPoint() (x, y float64)

	// MoveTo starts a new path at (x, y) position
	MoveTo(x, y float64)

	// LineTo adds a line to the current path
	LineTo(x, y float64)

	// QuadCurveTo adds a quadratic bezier curve to the current path
	QuadCurveTo(cx, cy, x, y float64)

	// CubicCurveTo adds a cubic bezier curve to the current path
	CubicCurveTo(cx1, cy1, cx2, cy2, x, y float64)

	// ArcTo adds an arc to the path
	ArcTo(cx, cy, rx, ry, startAngle, angle float64)

	// Close closes the current path
=======
// Path describes the interface for path drawing.
type Path interface {
	// LastPoint returns the current point of the path
	LastPoint() (x, y float64)
	// MoveTo creates a new subpath that start at the specified point
	MoveTo(x, y float64)
	// RMoveTo creates a new subpath that start at the specified point
	// relative to the current point
	RMoveTo(dx, dy float64)
	// LineTo adds a line to the current subpath
	LineTo(x, y float64)
	// RLineTo adds a line to the current subpath
	// relative to the current point
	RLineTo(dx, dy float64)
	// QuadCurveTo adds a quadratic Bézier curve to the current subpath
	QuadCurveTo(cx, cy, x, y float64)
	// QuadCurveTo adds a quadratic Bézier curve to the current subpath
	// relative to the current point
	RQuadCurveTo(dcx, dcy, dx, dy float64)
	// CubicCurveTo adds a cubic Bézier curve to the current subpath
	CubicCurveTo(cx1, cy1, cx2, cy2, x, y float64)
	// RCubicCurveTo adds a cubic Bézier curve to the current subpath
	// relative to the current point
	RCubicCurveTo(dcx1, dcy1, dcx2, dcy2, dx, dy float64)
	// ArcTo adds an arc to the current subpath
	ArcTo(cx, cy, rx, ry, startAngle, angle float64)
	// RArcTo adds an arc to the current subpath
	// relative to the current point
	RArcTo(dcx, dcy, rx, ry, startAngle, angle float64)
	// Close creates a line from the current point to the last MoveTo
	// point (if not the same) and mark the path as closed so the
	// first and last lines join nicely.
>>>>>>> ed5fa0e5
	Close()
}

// PathCmp represents component of a path
type PathCmp int

const (
	MoveToCmp PathCmp = iota
	LineToCmp
	QuadCurveToCmp
	CubicCurveToCmp
	ArcToCmp
	CloseCmp
)

// Path stores points
type Path struct {
	Components []PathCmp
	Points     []float64
	x, y       float64
}

func (p *Path) appendToPath(cmd PathCmp, points ...float64) {
	p.Components = append(p.Components, cmd)
	p.Points = append(p.Points, points...)
}

// LastPoint returns the current point of the current path
func (p *Path) LastPoint() (x, y float64) {
	return p.x, p.y
}

// MoveTo starts a new path at (x, y) position
func (p *Path) MoveTo(x, y float64) {
	p.appendToPath(MoveToCmp, x, y)

	p.x = x
	p.y = y
}

// LineTo adds a line to the current path
func (p *Path) LineTo(x, y float64) {
	if len(p.Components) == 0 { //special case when no move has been done
		p.MoveTo(0, 0)
	}
	p.appendToPath(LineToCmp, x, y)
	p.x = x
	p.y = y
}

// QuadCurveTo adds a quadratic bezier curve to the current path
func (p *Path) QuadCurveTo(cx, cy, x, y float64) {
	if len(p.Components) == 0 { //special case when no move has been done
		p.MoveTo(0, 0)
	}
	p.appendToPath(QuadCurveToCmp, cx, cy, x, y)
	p.x = x
	p.y = y
}

// CubicCurveTo adds a cubic bezier curve to the current path
func (p *Path) CubicCurveTo(cx1, cy1, cx2, cy2, x, y float64) {
	if len(p.Components) == 0 { //special case when no move has been done
		p.MoveTo(0, 0)
	}
	p.appendToPath(CubicCurveToCmp, cx1, cy1, cx2, cy2, x, y)
	p.x = x
	p.y = y
}

// ArcTo adds an arc to the path
func (p *Path) ArcTo(cx, cy, rx, ry, startAngle, angle float64) {
	endAngle := startAngle + angle
	clockWise := true
	if angle < 0 {
		clockWise = false
	}
	// normalize
	if clockWise {
		for endAngle < startAngle {
			endAngle += math.Pi * 2.0
		}
	} else {
		for startAngle < endAngle {
			startAngle += math.Pi * 2.0
		}
	}
	startX := cx + math.Cos(startAngle)*rx
	startY := cy + math.Sin(startAngle)*ry
	if len(p.Components) > 0 {
		p.LineTo(startX, startY)
	} else {
		p.MoveTo(startX, startY)
	}
	p.appendToPath(ArcToCmp, cx, cy, rx, ry, startAngle, angle)
	p.x = cx + math.Cos(endAngle)*rx
	p.y = cy + math.Sin(endAngle)*ry
}

// Close closes the current path
func (p *Path) Close() {
	p.appendToPath(CloseCmp)
}

// Copy make a clone of the current path and return it
func (src *Path) Copy() (dest *Path) {
	dest = new(Path)
	dest.Components = make([]PathCmp, len(src.Components))
	copy(dest.Components, src.Components)
	dest.Points = make([]float64, len(src.Points))
	copy(dest.Points, src.Points)
	dest.x, dest.y = src.x, src.y
	return dest
}

// Clear reset the path
func (p *Path) Clear() {
	p.Components = p.Components[0:0]
	p.Points = p.Points[0:0]
	return
}

// IsEmpty returns true if the path is empty
func (p *Path) IsEmpty() bool {
	return len(p.Components) == 0
}

// String returns a debug text view of the path
func (p *Path) String() string {
	s := ""
	j := 0
	for _, cmd := range p.Components {
		switch cmd {
		case MoveToCmp:
			s += fmt.Sprintf("MoveTo: %f, %f\n", p.Points[j], p.Points[j+1])
			j = j + 2
		case LineToCmp:
			s += fmt.Sprintf("LineTo: %f, %f\n", p.Points[j], p.Points[j+1])
			j = j + 2
		case QuadCurveToCmp:
			s += fmt.Sprintf("QuadCurveTo: %f, %f, %f, %f\n", p.Points[j], p.Points[j+1], p.Points[j+2], p.Points[j+3])
			j = j + 4
		case CubicCurveToCmp:
			s += fmt.Sprintf("CubicCurveTo: %f, %f, %f, %f, %f, %f\n", p.Points[j], p.Points[j+1], p.Points[j+2], p.Points[j+3], p.Points[j+4], p.Points[j+5])
			j = j + 6
		case ArcToCmp:
			s += fmt.Sprintf("ArcTo: %f, %f, %f, %f, %f, %f\n", p.Points[j], p.Points[j+1], p.Points[j+2], p.Points[j+3], p.Points[j+4], p.Points[j+5])
			j = j + 6
		case CloseCmp:
			s += "Close\n"
		}
	}
	return s
}<|MERGE_RESOLUTION|>--- conflicted
+++ resolved
@@ -1,70 +1,30 @@
 // Copyright 2010 The draw2d Authors. All rights reserved.
 // created: 21/11/2010 by Laurent Le Goff
 
-// Package path implements function to build path
 package draw2d
 
-<<<<<<< HEAD
 import (
 	"fmt"
 	"math"
 )
 
-// PathBuilder defines methods that creates path
+// PathBuilder describes the interface for path drawing.
 type PathBuilder interface {
-	// LastPoint returns the current point of the current path
-	LastPoint() (x, y float64)
-
-	// MoveTo starts a new path at (x, y) position
-	MoveTo(x, y float64)
-
-	// LineTo adds a line to the current path
-	LineTo(x, y float64)
-
-	// QuadCurveTo adds a quadratic bezier curve to the current path
-	QuadCurveTo(cx, cy, x, y float64)
-
-	// CubicCurveTo adds a cubic bezier curve to the current path
-	CubicCurveTo(cx1, cy1, cx2, cy2, x, y float64)
-
-	// ArcTo adds an arc to the path
-	ArcTo(cx, cy, rx, ry, startAngle, angle float64)
-
-	// Close closes the current path
-=======
-// Path describes the interface for path drawing.
-type Path interface {
-	// LastPoint returns the current point of the path
+	// LastPoint returns the current point of the current sub path
 	LastPoint() (x, y float64)
 	// MoveTo creates a new subpath that start at the specified point
 	MoveTo(x, y float64)
-	// RMoveTo creates a new subpath that start at the specified point
-	// relative to the current point
-	RMoveTo(dx, dy float64)
 	// LineTo adds a line to the current subpath
 	LineTo(x, y float64)
-	// RLineTo adds a line to the current subpath
-	// relative to the current point
-	RLineTo(dx, dy float64)
 	// QuadCurveTo adds a quadratic Bézier curve to the current subpath
 	QuadCurveTo(cx, cy, x, y float64)
-	// QuadCurveTo adds a quadratic Bézier curve to the current subpath
-	// relative to the current point
-	RQuadCurveTo(dcx, dcy, dx, dy float64)
 	// CubicCurveTo adds a cubic Bézier curve to the current subpath
 	CubicCurveTo(cx1, cy1, cx2, cy2, x, y float64)
-	// RCubicCurveTo adds a cubic Bézier curve to the current subpath
-	// relative to the current point
-	RCubicCurveTo(dcx1, dcy1, dcx2, dcy2, dx, dy float64)
 	// ArcTo adds an arc to the current subpath
 	ArcTo(cx, cy, rx, ry, startAngle, angle float64)
-	// RArcTo adds an arc to the current subpath
-	// relative to the current point
-	RArcTo(dcx, dcy, rx, ry, startAngle, angle float64)
 	// Close creates a line from the current point to the last MoveTo
 	// point (if not the same) and mark the path as closed so the
 	// first and last lines join nicely.
->>>>>>> ed5fa0e5
 	Close()
 }
 
@@ -72,19 +32,28 @@
 type PathCmp int
 
 const (
+	// MoveToCmp is a MoveTo component in a Path
 	MoveToCmp PathCmp = iota
+	// LineToCmp is a LineTo component in a Path
 	LineToCmp
+	// QuadCurveToCmp is a QuadCurveTo component in a Path
 	QuadCurveToCmp
+	// CubicCurveToCmp is a CubicCurveTo component in a Path
 	CubicCurveToCmp
+	// ArcToCmp is a ArcTo component in a Path
 	ArcToCmp
+	// CloseCmp is a ArcTo component in a Path
 	CloseCmp
 )
 
 // Path stores points
 type Path struct {
+	// Components is a slice of PathCmp in a Path and mark the role of each points in the Path
 	Components []PathCmp
-	Points     []float64
-	x, y       float64
+	// Points are combined with Components to have a specific role in the path
+	Points []float64
+	// Last Point of the Path
+	x, y float64
 }
 
 func (p *Path) appendToPath(cmd PathCmp, points ...float64) {
@@ -100,7 +69,6 @@
 // MoveTo starts a new path at (x, y) position
 func (p *Path) MoveTo(x, y float64) {
 	p.appendToPath(MoveToCmp, x, y)
-
 	p.x = x
 	p.y = y
 }
@@ -170,13 +138,13 @@
 }
 
 // Copy make a clone of the current path and return it
-func (src *Path) Copy() (dest *Path) {
+func (p *Path) Copy() (dest *Path) {
 	dest = new(Path)
-	dest.Components = make([]PathCmp, len(src.Components))
-	copy(dest.Components, src.Components)
-	dest.Points = make([]float64, len(src.Points))
-	copy(dest.Points, src.Points)
-	dest.x, dest.y = src.x, src.y
+	dest.Components = make([]PathCmp, len(p.Components))
+	copy(dest.Components, p.Components)
+	dest.Points = make([]float64, len(p.Points))
+	copy(dest.Points, p.Points)
+	dest.x, dest.y = p.x, p.y
 	return dest
 }
 
