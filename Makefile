--- conflicted
+++ resolved
@@ -5,22 +5,12 @@
 
 install:
 	cd draw2d && go install
-<<<<<<< HEAD
-#	cd draw2dgl && make install
-=======
 	cd draw2dgl && go install
-	cd postscript && go install
->>>>>>> 0eeb6282
 #	cd wingui && make install
 
 build:
 	cd draw2d && go build
-<<<<<<< HEAD
-#	cd draw2dgl && make build
-=======
 	cd draw2dgl && go build
-	cd postscript && go build
->>>>>>> 0eeb6282
 #	cd wingui && make build
 
 test:
